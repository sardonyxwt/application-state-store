import {deepFreeze} from '@sardonyxwt/utils/object';
import {uniqueId} from '@sardonyxwt/utils/generator';

<<<<<<< HEAD
export type Listener<T> = (event: { newState: T, oldState: T, actionName: string }) => void;
export type Action<T> = (state: T, props, resolve: (newState: T) => void, reject: (error) => void) => void;
=======
export type Listener<T> = (event: { newScope: T, oldScope: T, actionName: string, props }) => void;
export type Action<T> = (scope: T, props, resolve: (newScope: T) => void, reject: (error) => void) => void;
>>>>>>> 163283bd

export interface Scope<T = any> {

  /**
<<<<<<< HEAD
   * @var Scope name
=======
   * Scope name.
   * Name unique for scope.
>>>>>>> 163283bd
   */
  readonly name: string;

  /**
   * Registers a new action in scope.
   * @param {string} name The action name.
   * @param {Action} action The action that changes the state of scope
   * @throws {Error} Will throw an error if the scope locked or action name exists in scope
   * when it is called.
   */
  registerAction(name: string, action: Action<T>): void;

  /**
   * Dispatches an action. It is the only way to trigger a scope change.
   * @param {string} actionName Triggered action with same name.
   * This action change state of scope and return new state.
   * You can use resolve to change the state or reject to throw an exception.
   * @param {any?} props Additional data for the correct operation of the action.
   * @return {Promise<>} You can use the promise to get a new state of scope
   * or catch errors.
   * @throws {Error} Will throw an error if the actionName not present in scope.
   */
  dispatch(actionName: string, props?): Promise<T>;

  /**
   * Adds a scope change listener.
   * It will be called any time an action is dispatched.
   * @param {Listener} listener A callback to be invoked on every dispatch.
   * @param {string} actionName Specific action to subscribe.
   * @return {string} A listener id to remove this change listener later.
   * @throws {Error} Will throw an error if actionName not present in scope.
   */
  subscribe(listener: Listener<T>, actionName?: string): string;

  /**
   * Removes a scope change listener.
   * @param {string} id Id of the listener to delete.
   */
  unsubscribe(id: string): boolean;

  /**
   * Adds a scope synchronized listener.
   * It will be called any time an action is dispatched.
   * @param {object} object Object to synchronized.
   * @param {string} key Object property key for synchronized.
   * @param {string} actionName Specific action to synchronize.
   * @return {string} A listener id to remove this change listener later.
   * @throws {Error} Will throw an error if actionName not present in scope.
   */
  synchronize(object: object, key: string, actionName?: string): string;

  /**
   * Prevents the addition of new actions to scope.
   */
  lock(): void;

  /**
   * Check is locked status.
   * @return Is locked status.
   */
  isLocked(): boolean;

  /**
   * Returns scope state.
   * @return Scope state.
   */
  getState(): T;

}

class ScopeImpl<T = any> implements Scope<T> {

  private isFrozen = false;
  private actions: { [key: string]: Action<T> } = {};
  private listeners: { [key: string]: Listener<T> } = {};

  constructor(readonly name: string, private state: T) {
  }

  registerAction(name: string, action: Action<T>) {
    if (this.isFrozen) {
      throw new Error(`This scope is locked you can't add new action.`);
    }
    if (name in this.actions) {
      throw new Error(`Action name is duplicate in scope ${this.name}`);
    }
    this.actions[name] = action;
  }

  dispatch(actionName: string, props?) {
    const action: Action<T> = this.actions[actionName];
    if (!action) {
      throw new Error(`This action not exists ${actionName}`);
    }
<<<<<<< HEAD
    const oldState = this.state;
=======
    if(props && typeof props === 'object') {
      deepFreeze(props);
    }
    const oldScope = this.state;
>>>>>>> 163283bd
    return new Promise<T>((resolve, reject) => {
      action(oldState, props, resolve, reject);
    }).then(newState => {
      deepFreeze(newState);
      Object.getOwnPropertyNames(this.listeners).forEach(
<<<<<<< HEAD
        key => this.listeners[key]({oldState, newState, actionName})
=======
        key => this.listeners[key]({oldScope, newScope, actionName, props})
>>>>>>> 163283bd
      );
      this.state = newState;
      return newState;
    });
  }

  subscribe(listener: Listener<T>, actionName?: string) {
    if (actionName && !(actionName in this.actions)) {
      throw new Error(`Action (${actionName}) not present in scope.`);
    }
    const listenerId = uniqueId('listener');
    this.listeners[listenerId] = event => {
      if (!actionName || actionName === event.actionName) {
        listener(event);
      }
    };
    return listenerId;
  }

  synchronize(object: object, key: string, actionName?: string) {
    object[key] = this.getState();
    return this.subscribe(({newState}) => {
      object[key] = newState;
    }, actionName);
  }

  unsubscribe(id: string) {
    return delete this.listeners[id];
  }

  lock() {
    this.isFrozen = true;
  }

  isLocked() {
    return this.isFrozen;
  }

  getState() {
    return this.state;
  }

}

const scopes: { [key: string]: Scope<any> } = {};

/**
 * Create a new scope and return it.
 * @param {string} name The name of scope
 * By default generate unique name
 * @param {any} initState The initial scope state.
 * By default use empty object.
 * @return {Scope} Scope.
 * @throws {Error} Will throw an error if name of scope not unique.
 */
export function createScope<T>(name = uniqueId('scope'), initState: T = null): Scope<T> {
  if (name in scopes) {
    throw new Error(`Scope name must unique`);
  }
  const scope = new ScopeImpl<T>(name, initState);
  scopes[name] = scope;
  return scope;
}

/**
 * Returns scope.
 * @param {string} scopeName Name scope, to get the Scope.
 * @return {Scope} Scope
 */
export function getScope(scopeName) {
  return scopes[scopeName];
}

/**
 * Returns all scope states.
 * @return {{string: any}} Scope states
 */
export function getState() {
  const state = {};
  Object.getOwnPropertyNames(scopes).forEach(key => {
    state[key] = scopes[key].getState();
  });
  return state;
}

/**
 * This scope is global
 * @type {Scope}
 */
export const ROOT_SCOPE = createScope('rootScope', {});<|MERGE_RESOLUTION|>--- conflicted
+++ resolved
@@ -1,23 +1,14 @@
 import {deepFreeze} from '@sardonyxwt/utils/object';
 import {uniqueId} from '@sardonyxwt/utils/generator';
 
-<<<<<<< HEAD
-export type Listener<T> = (event: { newState: T, oldState: T, actionName: string }) => void;
+export type Listener<T> = (event: { newState: T, oldState: T, actionName: string, props }) => void;
 export type Action<T> = (state: T, props, resolve: (newState: T) => void, reject: (error) => void) => void;
-=======
-export type Listener<T> = (event: { newScope: T, oldScope: T, actionName: string, props }) => void;
-export type Action<T> = (scope: T, props, resolve: (newScope: T) => void, reject: (error) => void) => void;
->>>>>>> 163283bd
 
 export interface Scope<T = any> {
 
   /**
-<<<<<<< HEAD
-   * @var Scope name
-=======
-   * Scope name.
+   * @var Scope name.
    * Name unique for scope.
->>>>>>> 163283bd
    */
   readonly name: string;
 
@@ -112,24 +103,16 @@
     if (!action) {
       throw new Error(`This action not exists ${actionName}`);
     }
-<<<<<<< HEAD
-    const oldState = this.state;
-=======
     if(props && typeof props === 'object') {
       deepFreeze(props);
     }
-    const oldScope = this.state;
->>>>>>> 163283bd
+    const oldState = this.state;
     return new Promise<T>((resolve, reject) => {
       action(oldState, props, resolve, reject);
     }).then(newState => {
       deepFreeze(newState);
       Object.getOwnPropertyNames(this.listeners).forEach(
-<<<<<<< HEAD
-        key => this.listeners[key]({oldState, newState, actionName})
-=======
-        key => this.listeners[key]({oldScope, newScope, actionName, props})
->>>>>>> 163283bd
+        key => this.listeners[key]({oldState, newState, actionName, props})
       );
       this.state = newState;
       return newState;
